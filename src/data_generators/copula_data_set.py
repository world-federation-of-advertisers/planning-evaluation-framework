--- conflicted
+++ resolved
@@ -17,11 +17,8 @@
 import numpy as np
 from typing import List, Iterable, Dict
 from collections import Counter
-<<<<<<< HEAD
+from scipy import stats
 from scipy import linalg as splinalg
-=======
-from scipy import stats
->>>>>>> b8b3dce5
 from statsmodels.distributions.copula.copulas import (
     Copula,
     CopulaDistribution,
@@ -180,7 +177,7 @@
         return impressions
 
 
-class CopulaCorrelationMatrixGenerator:
+class CopulaCorrelationMatrixGenerator:    AnyFrequencyDistribution,
     @staticmethod
     def homogeneous(p: int, rho: float) -> np.ndarray:
         """Generate a homogeneous correlation matrix.
