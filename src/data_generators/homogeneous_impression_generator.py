--- conflicted
+++ resolved
@@ -21,15 +21,7 @@
 
 
 class HomogeneousImpressionGenerator(ImpressionGenerator):
-<<<<<<< HEAD
-  """Generate a random sequence of viewer id's of ad impressions.
-    This class, along with PricingGenerator, assists in the generation of
-    random PublisherDataFiles.  The ImpressionGenerator will generate a
-    sequence of random impressions according to specified criteria.
-    """
-=======
     """Generate ad impressions using Poisson distribution with fixed lambda."""
->>>>>>> a30de421
 
   def __init__(self,
                n: int,
@@ -44,8 +36,7 @@
           n:  The number of users.
           poisson_lambda:  The parameter of the Poisson distribution that
             determines viewing frequencies.
-<<<<<<< HEAD
-          random_state:  An instance of numpy.random.RandomState that is used
+          random_generator:  An instance of numpy.random.Generator that is used
             for making draws from the Poisson distribution.
     """
     self._poisson_lambda = poisson_lambda
@@ -54,23 +45,10 @@
       self.random_generator = random_generator
     else:
       self.random_generator = Generator()
-=======
-          random_state:  An instance of numpy.random.RandomState that is
-            used for making draws from the Poisson distribution.
-        """
-        self._poisson_lambda = poisson_lambda
-        self._n = n
-        if random_state:
-            self._random_state = random_state
-        else:
-            self._random_state = RandomState()
-
-    def __call__(self) -> List[int]:
-        """Generate impressions using Poisson distribution with fixed lambda.
->>>>>>> a30de421
 
   def __call__(self) -> List[int]:
-    """Generate a random sequence of impressions.
+    """Generate impressions using Poisson distribution with fixed lambda.
+
         Returns:
           A list of randomly generated user id's.  An id may occur multiple
           times in the output list, representing the fact that the user may
