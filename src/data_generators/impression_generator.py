# Copyright 2021 The Private Cardinality Estimation Framework Authors
#
# Licensed under the Apache License, Version 2.0 (the "License");
# you may not use this file except in compliance with the License.
# You may obtain a copy of the License at
#
#      http://www.apache.org/licenses/LICENSE-2.0
#
# Unless required by applicable law or agreed to in writing, software
# distributed under the License is distributed on an "AS IS" BASIS,
# WITHOUT WARRANTIES OR CONDITIONS OF ANY KIND, either express or implied.
# See the License for the specific language governing permissions and
# limitations under the License.
"""Generate random viewing impressions."""

from typing import List


class ImpressionGenerator:
  """Generate a random sequence of viewer id's of ad impressions.
<<<<<<< HEAD

=======
>>>>>>> d21002c4
    This class, along with PricingGenerator, assists in the generation of
    random PublisherDataFiles.  The ImpressionGenerator will generate a
    sequence of random impressions according to specified criteria.
    """

  def __init__(self, n: int):
    """Constructor for the ImpressionGenerator.
<<<<<<< HEAD

        This would typically be overridden with a method whose signature
        would specify the various parameters of the impression distribution
        to be generated.

=======
        This would typically be overridden with a method whose signature
        would specify the various parameters of the impression distribution
        to be generated.
>>>>>>> d21002c4
        Args:
          n:  The number of users.
    """
    pass
<<<<<<< HEAD

  def __call__(self) -> List[int]:
    """Generate a random sequence of impressions.
=======
>>>>>>> d21002c4

  def __call__(self) -> List[int]:
    """Generate a random sequence of impressions.
        Returns:
          A list of randomly generated user id's.  An id may occur multiple
          times in the output list, representing the fact that the user may
          see multiple ads from the publisher over the course of the campaign.
        """
    pass<|MERGE_RESOLUTION|>--- conflicted
+++ resolved
@@ -18,10 +18,7 @@
 
 class ImpressionGenerator:
   """Generate a random sequence of viewer id's of ad impressions.
-<<<<<<< HEAD
 
-=======
->>>>>>> d21002c4
     This class, along with PricingGenerator, assists in the generation of
     random PublisherDataFiles.  The ImpressionGenerator will generate a
     sequence of random impressions according to specified criteria.
@@ -29,33 +26,22 @@
 
   def __init__(self, n: int):
     """Constructor for the ImpressionGenerator.
-<<<<<<< HEAD
 
         This would typically be overridden with a method whose signature
         would specify the various parameters of the impression distribution
         to be generated.
 
-=======
-        This would typically be overridden with a method whose signature
-        would specify the various parameters of the impression distribution
-        to be generated.
->>>>>>> d21002c4
         Args:
           n:  The number of users.
     """
     pass
-<<<<<<< HEAD
 
   def __call__(self) -> List[int]:
     """Generate a random sequence of impressions.
-=======
->>>>>>> d21002c4
 
-  def __call__(self) -> List[int]:
-    """Generate a random sequence of impressions.
-        Returns:
-          A list of randomly generated user id's.  An id may occur multiple
-          times in the output list, representing the fact that the user may
-          see multiple ads from the publisher over the course of the campaign.
-        """
+       Returns:
+         A list of randomly generated user id's.  An id may occur multiple
+         times in the output list, representing the fact that the user may
+         see multiple ads from the publisher over the course of the campaign.
+    """
     pass