--- conflicted
+++ resolved
@@ -59,11 +59,7 @@
         data_design: DataDesign,
         data_set_name: str,
         modeling_strategy_descriptor: ModelingStrategyDescriptor,
-<<<<<<< HEAD
-        simulation_params: SystemParameters,
-=======
         system_params: SystemParameters,
->>>>>>> dae5a29e
         experiment_params: ExperimentParameters,
     ):
         """Constructs an object representing a trial.
