--- conflicted
+++ resolved
@@ -136,26 +136,19 @@
         """
         combined_sketch = self._publishers[0].liquid_legions_sketch(spends[0])
         estimator = StandardizedHistogramEstimator(
-<<<<<<< HEAD
-            max_freq=max_frequency, epsilon=np.Inf
-=======
             max_freq=max_frequency,
             epsilon=budget.epsilon,
             epsilon_split=privacy_budget_split,
->>>>>>> 8139bcbc
         )
         for i in range(1, len(spends)):
             sketch = self._publishers[i].liquid_legions_sketch(spends[i])
             combined_sketch = StandardizedHistogramEstimator.merge_two_sketches(
                 combined_sketch, sketch
             )
-<<<<<<< HEAD
-        frequencies = estimator.estimate_cardinality(combined_sketch)
-=======
+
         frequencies = [
             round(x) for x in estimator.estimate_cardinality(combined_sketch)
         ]
->>>>>>> 8139bcbc
 
         # TODO(jiayu,pasin): Does this look right?
         self._privacy_tracker.append(
