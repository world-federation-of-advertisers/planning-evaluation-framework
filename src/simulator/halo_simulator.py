--- conflicted
+++ resolved
@@ -311,15 +311,6 @@
 
         return regions
 
-<<<<<<< HEAD
-    def _add_dp_noise_to_primitive_regions(
-        self,
-        primitive_regions: Dict[int, int],
-        budget: PrivacyBudget,
-        privacy_budget_split: float,
-    ) -> Dict[int, int]:
-        """Add differential privacy noise to every primitive region
-=======
     def _sample_venn_diagram(
         self,
         primitive_regions: Dict[int, List],
@@ -327,26 +318,9 @@
         random_generator: np.random.Generator = np.random.default_rng(),
     ) -> Dict[int, int]:
         """Return primitive regions with sampled reaches.
->>>>>>> bd894249
-
         Args:
             primitive_regions:  A dictionary in which each key is the binary
               representation of a primitive region of the Venn diagram, and
-<<<<<<< HEAD
-              each value is the reach in the corresponding region.
-              Note that the binary representation of the key represents the
-              formation of publisher IDs in that primitive region. For example,
-              primitive_regions[key] with key = 5 = bin('101') is the region
-              which belongs to pub_id-0 and id-2.
-            budget:  The amount of privacy budget that can be consumed while
-              satisfying the request.
-            privacy_budget_split:  Specifies the proportion of the privacy
-              budget that should be allocated to the operation in this function.
-        Returns:
-            A dictionary in which each key is the binary representation of a
-              primitive region of the Venn diagram, and each value is the
-              noised reach in the corresponding region.
-=======
               each value is a list of the k+ reaches in the corresponding
               region.
               Note that the binary representation of a key represents the
@@ -364,13 +338,61 @@
             A dictionary in which each key is the binary representation of a
               primitive region of the Venn diagram, and each value is the
               sampled reach in the corresponding gregion.
->>>>>>> bd894249
               Note that the binary representation of the key represents the
               formation of publisher IDs in that primitive region. For example,
               primitive_regions[key] with key = 5 = bin('101') is the region
               which belongs to pub_id-0 and id-2.
         """
-<<<<<<< HEAD
+
+        region_repr_and_reach_pairs = [
+            (region_repr, kplus_reaches[0])
+            for region_repr, kplus_reaches in primitive_regions.items()
+        ]
+        region_repr_seq, reach_population = list(zip(*region_repr_and_reach_pairs))
+
+        if sample_size > sum(reach_population):
+            raise ValueError(
+                f"The given sample size is {sample_size} which is"
+                f" larger than the total number of reach = {sum(reach_population)}"
+            )
+
+        sampled_reach = random_generator.multivariate_hypergeometric(
+            reach_population, sample_size
+        )
+
+        return {
+            region_repr: r for region_repr, r in zip(region_repr_seq, sampled_reach)
+        }
+
+    def _add_dp_noise_to_primitive_regions(
+        self,
+        primitive_regions: Dict[int, int],
+        budget: PrivacyBudget,
+        privacy_budget_split: float,
+    ) -> Dict[int, int]:
+        """Add differential privacy noise to every primitive region
+
+        Args:
+            primitive_regions:  A dictionary in which each key is the binary
+              representation of a primitive region of the Venn diagram, and
+              each value is the reach in the corresponding region.
+              Note that the binary representation of the key represents the
+              formation of publisher IDs in that primitive region. For example,
+              primitive_regions[key] with key = 5 = bin('101') is the region
+              which belongs to pub_id-0 and id-2.
+            budget:  The amount of privacy budget that can be consumed while
+              satisfying the request.
+            privacy_budget_split:  Specifies the proportion of the privacy
+              budget that should be allocated to the operation in this function.
+        Returns:
+            A dictionary in which each key is the binary representation of a
+              primitive region of the Venn diagram, and each value is the
+              noised reach in the corresponding region.
+              Note that the binary representation of the key represents the
+              formation of publisher IDs in that primitive region. For example,
+              primitive_regions[key] with key = 5 = bin('101') is the region
+              which belongs to pub_id-0 and id-2.
+        """
         noiser = GeometricEstimateNoiser(
             budget.epsilon * privacy_budget_split,
             np.random.RandomState(
@@ -395,28 +417,6 @@
         self._privacy_tracker.append(noise_event)
 
         return noised_primitive_regions
-=======
-
-        region_repr_and_reach_pairs = [
-            (region_repr, kplus_reaches[0])
-            for region_repr, kplus_reaches in primitive_regions.items()
-        ]
-        region_repr_seq, reach_population = list(zip(*region_repr_and_reach_pairs))
-
-        if sample_size > sum(reach_population):
-            raise ValueError(
-                f"The given sample size is {sample_size} which is"
-                f" larger than the total number of reach = {sum(reach_population)}"
-            )
-
-        sampled_reach = random_generator.multivariate_hypergeometric(
-            reach_population, sample_size
-        )
-
-        return {
-            region_repr: r for region_repr, r in zip(region_repr_seq, sampled_reach)
-        }
->>>>>>> bd894249
 
     def _aggregate_reach_in_primitive_venn_diagram_regions(
         self, pub_ids: List[int], primitive_regions: Dict[int, List]
