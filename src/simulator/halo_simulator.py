--- conflicted
+++ resolved
@@ -24,11 +24,7 @@
 from typing import Set
 from typing import Tuple
 from typing import Dict
-<<<<<<< HEAD
-
-=======
 from collections import defaultdict
->>>>>>> b46ffce1
 import numpy as np
 
 from wfa_cardinality_estimation_evaluation_framework.estimators.same_key_aggregator import (
@@ -243,45 +239,6 @@
         """
         raise NotImplementedError()
 
-<<<<<<< HEAD
-    def _aggregate_reach_in_primitive_venn_diagram_regions(
-        self, pub_ids: List[int], primitive_regions: Dict[int, List]
-    ) -> int:
-        """Returns aggregated reach from Venn diagram primitive regions.
-
-        To obtain the union reach of the given subset of publishers, we sum up
-        the reaches from the primitive regions which belong to at least one of
-        the given publisher. Note that the binary representation of the index
-        of a primitive region represents the formation of publisher IDs in that
-        primitive region.
-
-        For example, given a subset of publisher ids, {0}, out of the whole set
-        {0, 1, 2}, the reaches in the following primitive regions will be summed
-        up:
-
-            region with index = 1 = bin('001'): belongs to pub_id-0
-            region with index = 3 = bin('011'): belongs to pub_id-0 and 1
-            region with index = 5 = bin('101'): belongs to pub_id-0 and 2
-            region with index = 7 = bin('111'): belongs to pub_id-0, 1, and 2
-
-        Args:
-            pub_ids:  The list of target publisher IDs for computing aggregated
-              reach.
-            primitive_regions:  Contains k+ reaches in the regions. The k+
-              reaches for a given region is given as a list r[] where r[k] is
-              the number of people who were reached AT LEAST k+1 times.
-        Returns:
-            aggregated_reach:  The total reach from the given publishers.
-        """
-        targeted_pub_repr = sum(1 << pub_id for pub_id in pub_ids)
-        aggregated_reach = sum(
-            primitive_regions[r][0]
-            for r in primitive_regions.keys()
-            if r & targeted_pub_repr
-        )
-
-        return aggregated_reach
-=======
     def _form_venn_diagram_regions(
         self, spends: List[float], max_frequency: int = 1
     ) -> Dict[int, List]:
@@ -348,7 +305,44 @@
         }
 
         return regions
->>>>>>> b46ffce1
+
+    def _aggregate_reach_in_primitive_venn_diagram_regions(
+        self, pub_ids: List[int], primitive_regions: Dict[int, List]
+    ) -> int:
+        """Returns aggregated reach from Venn diagram primitive regions.
+
+        To obtain the union reach of the given subset of publishers, we sum up
+        the reaches from the primitive regions which belong to at least one of
+        the given publisher. Note that the binary representation of the index
+        of a primitive region represents the formation of publisher IDs in that
+        primitive region.
+
+        For example, given a subset of publisher ids, {0}, out of the whole set
+        {0, 1, 2}, the reaches in the following primitive regions will be summed
+        up:
+
+            region with index = 1 = bin('001'): belongs to pub_id-0
+            region with index = 3 = bin('011'): belongs to pub_id-0 and 1
+            region with index = 5 = bin('101'): belongs to pub_id-0 and 2
+            region with index = 7 = bin('111'): belongs to pub_id-0, 1, and 2
+
+        Args:
+            pub_ids:  The list of target publisher IDs for computing aggregated
+              reach.
+            primitive_regions:  Contains k+ reaches in the regions. The k+
+              reaches for a given region is given as a list r[] where r[k] is
+              the number of people who were reached AT LEAST k+1 times.
+        Returns:
+            aggregated_reach:  The total reach from the given publishers.
+        """
+        targeted_pub_repr = sum(1 << pub_id for pub_id in pub_ids)
+        aggregated_reach = sum(
+            primitive_regions[r][0]
+            for r in primitive_regions.keys()
+            if r & targeted_pub_repr
+        )
+
+        return aggregated_reach
 
     def simulated_reach_curve(
         self, publisher_index: int, budget: PrivacyBudget
