--- conflicted
+++ resolved
@@ -65,13 +65,8 @@
         single_pub_reach_list = []
         for i in range(p):
             spend_vec = [0.0] * p
-<<<<<<< HEAD
             spend_vec[i] = halo.campaign_spends[i]
-            reach = halo.simulated_reach_by_spend(
-=======
-            spend_vec[i] = params.campaign_spend[i]
             reach_point = halo.simulated_reach_by_spend(
->>>>>>> f7bc5a76
                 spend_vec, per_request_budget, max_frequency=10
             )
             kplus_reaches = [
