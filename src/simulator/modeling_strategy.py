--- conflicted
+++ resolved
@@ -26,26 +26,15 @@
 
 class ModelingStrategy:
     def fit(
-<<<<<<< HEAD
-        self,
-        halo: HaloSimulator,
-        privacy_budget: PrivacyBudget
-=======
         self, halo: HaloSimulator, params: SimulationParameters, budget: PrivacyBudget
->>>>>>> a30de421
     ) -> ReachSurface:
         """Returns the reach surface using this Halo instance.
 
         Args:
             halo: A Halo object for simulating the behavior of the Halo system.
             params:  Simulation parameters.
-<<<<<<< HEAD
-            privacy_budget:  The amount of privacy budget to allocate to this
-              model fit.
-=======
             budget:  A PrivacyBudget object specifying how much privacy budget
               is to be consumed for this operation.
->>>>>>> a30de421
         Returns:
             A differentially private ReachSurface model which can be queried
             for reach and frequency estimates for arbitrary spend allocations.
