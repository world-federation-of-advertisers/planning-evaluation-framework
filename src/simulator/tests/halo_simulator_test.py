--- conflicted
+++ resolved
@@ -93,7 +93,120 @@
         )
         self.assertTrue(reach_point.reach(1) >= 0)
 
-<<<<<<< HEAD
+    def test_form_venn_diagram_regions_with_publishers_more_than_limit(self):
+        num_publishers = MAX_ACTIVE_PUBLISHERS + 1
+        data_set = DataSet(
+            [PublisherData([(1, 0.01)], f"pdf{i + 1}") for i in range(num_publishers)],
+            "test",
+        )
+        params = SystemParameters(
+            [0.4] * num_publishers, LiquidLegionsParameters(), np.random.default_rng(1)
+        )
+        privacy_tracker = PrivacyTracker()
+        halo = HaloSimulator(data_set, params, privacy_tracker)
+
+        spends = [0.01] * num_publishers
+        with self.assertRaises(ValueError):
+            halo._form_venn_diagram_regions(spends)
+
+    def test_form_venn_diagram_regions_with_2_inactive_publishers_and_1plus_reach(self):
+        pdf1 = PublisherData([(1, 0.04)], "pdf1")
+        pdf2 = PublisherData([(1, 0.04)], "pdf2")
+        data_set = DataSet([pdf1, pdf2], "test")
+        params = SystemParameters(
+            [0.4, 0.5], LiquidLegionsParameters(), np.random.default_rng(1)
+        )
+        privacy_tracker = PrivacyTracker()
+        halo = HaloSimulator(data_set, params, privacy_tracker)
+
+        spends = [0.01, 0.01]
+        max_freq = 1
+        expected_regions = {}
+        regions = halo._form_venn_diagram_regions(spends, max_freq)
+        self.assertEqual(expected_regions, regions)
+
+    def test_form_venn_diagram_regions_with_simple_2_publishers_and_1plus_reach(self):
+        pdf1 = PublisherData([(1, 0.01)], "pdf1")
+        pdf2 = PublisherData([(1, 0.01)], "pdf2")
+        data_set = DataSet([pdf1, pdf2], "test")
+        params = SystemParameters(
+            [0.4, 0.5], LiquidLegionsParameters(), np.random.default_rng(1)
+        )
+        privacy_tracker = PrivacyTracker()
+        halo = HaloSimulator(data_set, params, privacy_tracker)
+
+        spends = [0.01, 0.01]
+        max_freq = 1
+        expected_regions = {3: [1]}
+        regions = halo._form_venn_diagram_regions(spends, max_freq)
+        self.assertEqual(expected_regions, regions)
+
+    def test_form_venn_diagram_regions_with_2_publishers_and_1plus_reach(self):
+        pdf1 = PublisherData([(1, 0.01), (2, 0.02), (1, 0.04), (3, 0.05)], "pdf1")
+        pdf2 = PublisherData([(2, 0.03), (4, 0.06)], "pdf2")
+        data_set = DataSet([pdf1, pdf2], "test")
+        params = SystemParameters(
+            [0.4, 0.5], LiquidLegionsParameters(), np.random.default_rng(1)
+        )
+        privacy_tracker = PrivacyTracker()
+        halo = HaloSimulator(data_set, params, privacy_tracker)
+
+        spends = [0.04, 0.04]
+        max_freq = 1
+        expected_regions = {1: [1], 3: [1]}
+        regions = halo._form_venn_diagram_regions(spends, max_freq)
+        self.assertEqual(expected_regions, regions)
+
+    def test_form_venn_diagram_regions_with_2_publishers_and_2plus_reach(self):
+        pdf1 = PublisherData([(1, 0.01), (2, 0.02), (1, 0.04), (3, 0.05)], "pdf1")
+        pdf2 = PublisherData([(2, 0.03), (4, 0.06)], "pdf2")
+        data_set = DataSet([pdf1, pdf2], "test")
+        params = SystemParameters(
+            [0.4, 0.5], LiquidLegionsParameters(), np.random.default_rng(1)
+        )
+        privacy_tracker = PrivacyTracker()
+        halo = HaloSimulator(data_set, params, privacy_tracker)
+
+        spends = [0.05, 0.08]
+        max_freq = 2
+        expected_regions = {1: [2, 1], 2: [1, 0], 3: [1, 1]}
+        regions = halo._form_venn_diagram_regions(spends, max_freq)
+        self.assertEqual(expected_regions, regions)
+
+    def test_form_venn_diagram_regions_with_3_publishers_and_1plus_reach(self):
+        pdf1 = PublisherData([(1, 0.01), (2, 0.02), (1, 0.04), (3, 0.05)], "pdf1")
+        pdf2 = PublisherData([(2, 0.03), (4, 0.06)], "pdf2")
+        pdf3 = PublisherData([(2, 0.01), (3, 0.03), (4, 0.05)], "pdf3")
+        data_set = DataSet([pdf1, pdf2, pdf3], "test")
+        params = SystemParameters(
+            [0.4, 0.5, 0.4], LiquidLegionsParameters(), np.random.default_rng(1)
+        )
+        privacy_tracker = PrivacyTracker()
+        halo = HaloSimulator(data_set, params, privacy_tracker)
+
+        spends = [0.04, 0.04, 0.0]
+        max_freq = 1
+        expected_regions = {1: [1], 3: [1]}
+        regions = halo._form_venn_diagram_regions(spends, max_freq)
+        self.assertEqual(expected_regions, regions)
+
+    def test_form_venn_diagram_regions_with_3_publishers_and_2plus_reach(self):
+        pdf1 = PublisherData([(1, 0.01), (2, 0.02), (1, 0.04), (3, 0.05)], "pdf1")
+        pdf2 = PublisherData([(2, 0.03), (4, 0.06)], "pdf2")
+        pdf3 = PublisherData([(2, 0.01), (3, 0.03), (4, 0.05)], "pdf3")
+        data_set = DataSet([pdf1, pdf2, pdf3], "test")
+        params = SystemParameters(
+            [0.4, 0.5, 0.4], LiquidLegionsParameters(), np.random.default_rng(1)
+        )
+        privacy_tracker = PrivacyTracker()
+        halo = HaloSimulator(data_set, params, privacy_tracker)
+
+        spends = [0.05, 0.08, 0.0]
+        max_freq = 2
+        expected_regions = {1: [2, 1], 2: [1, 0], 3: [1, 1]}
+        regions = halo._form_venn_diagram_regions(spends, max_freq)
+        self.assertEqual(expected_regions, regions)
+
     @parameterized.named_parameters(
         # testcase_name, pub_ids, regions, expected
         ("without_publisher", [], {1: [1], 3: [1]}, 0),
@@ -114,121 +227,6 @@
             pub_ids, regions
         )
         self.assertEqual(agg_reach, expected)
-=======
-    def test_form_venn_diagram_regions_with_publishers_more_than_limit(self):
-        num_publishers = MAX_ACTIVE_PUBLISHERS + 1
-        data_set = DataSet(
-            [PublisherData([(1, 0.01)], f"pdf{i + 1}") for i in range(num_publishers)],
-            "test",
-        )
-        params = SystemParameters(
-            [0.4] * num_publishers, LiquidLegionsParameters(), np.random.default_rng(1)
-        )
-        privacy_tracker = PrivacyTracker()
-        halo = HaloSimulator(data_set, params, privacy_tracker)
-
-        spends = [0.01] * num_publishers
-        with self.assertRaises(ValueError):
-            halo._form_venn_diagram_regions(spends)
-
-    def test_form_venn_diagram_regions_with_2_inactive_publishers_and_1plus_reach(self):
-        pdf1 = PublisherData([(1, 0.04)], "pdf1")
-        pdf2 = PublisherData([(1, 0.04)], "pdf2")
-        data_set = DataSet([pdf1, pdf2], "test")
-        params = SystemParameters(
-            [0.4, 0.5], LiquidLegionsParameters(), np.random.default_rng(1)
-        )
-        privacy_tracker = PrivacyTracker()
-        halo = HaloSimulator(data_set, params, privacy_tracker)
-
-        spends = [0.01, 0.01]
-        max_freq = 1
-        expected_regions = {}
-        regions = halo._form_venn_diagram_regions(spends, max_freq)
-        self.assertEqual(expected_regions, regions)
-
-    def test_form_venn_diagram_regions_with_simple_2_publishers_and_1plus_reach(self):
-        pdf1 = PublisherData([(1, 0.01)], "pdf1")
-        pdf2 = PublisherData([(1, 0.01)], "pdf2")
-        data_set = DataSet([pdf1, pdf2], "test")
-        params = SystemParameters(
-            [0.4, 0.5], LiquidLegionsParameters(), np.random.default_rng(1)
-        )
-        privacy_tracker = PrivacyTracker()
-        halo = HaloSimulator(data_set, params, privacy_tracker)
-
-        spends = [0.01, 0.01]
-        max_freq = 1
-        expected_regions = {3: [1]}
-        regions = halo._form_venn_diagram_regions(spends, max_freq)
-        self.assertEqual(expected_regions, regions)
-
-    def test_form_venn_diagram_regions_with_2_publishers_and_1plus_reach(self):
-        pdf1 = PublisherData([(1, 0.01), (2, 0.02), (1, 0.04), (3, 0.05)], "pdf1")
-        pdf2 = PublisherData([(2, 0.03), (4, 0.06)], "pdf2")
-        data_set = DataSet([pdf1, pdf2], "test")
-        params = SystemParameters(
-            [0.4, 0.5], LiquidLegionsParameters(), np.random.default_rng(1)
-        )
-        privacy_tracker = PrivacyTracker()
-        halo = HaloSimulator(data_set, params, privacy_tracker)
-
-        spends = [0.04, 0.04]
-        max_freq = 1
-        expected_regions = {1: [1], 3: [1]}
-        regions = halo._form_venn_diagram_regions(spends, max_freq)
-        self.assertEqual(expected_regions, regions)
-
-    def test_form_venn_diagram_regions_with_2_publishers_and_2plus_reach(self):
-        pdf1 = PublisherData([(1, 0.01), (2, 0.02), (1, 0.04), (3, 0.05)], "pdf1")
-        pdf2 = PublisherData([(2, 0.03), (4, 0.06)], "pdf2")
-        data_set = DataSet([pdf1, pdf2], "test")
-        params = SystemParameters(
-            [0.4, 0.5], LiquidLegionsParameters(), np.random.default_rng(1)
-        )
-        privacy_tracker = PrivacyTracker()
-        halo = HaloSimulator(data_set, params, privacy_tracker)
-
-        spends = [0.05, 0.08]
-        max_freq = 2
-        expected_regions = {1: [2, 1], 2: [1, 0], 3: [1, 1]}
-        regions = halo._form_venn_diagram_regions(spends, max_freq)
-        self.assertEqual(expected_regions, regions)
-
-    def test_form_venn_diagram_regions_with_3_publishers_and_1plus_reach(self):
-        pdf1 = PublisherData([(1, 0.01), (2, 0.02), (1, 0.04), (3, 0.05)], "pdf1")
-        pdf2 = PublisherData([(2, 0.03), (4, 0.06)], "pdf2")
-        pdf3 = PublisherData([(2, 0.01), (3, 0.03), (4, 0.05)], "pdf3")
-        data_set = DataSet([pdf1, pdf2, pdf3], "test")
-        params = SystemParameters(
-            [0.4, 0.5, 0.4], LiquidLegionsParameters(), np.random.default_rng(1)
-        )
-        privacy_tracker = PrivacyTracker()
-        halo = HaloSimulator(data_set, params, privacy_tracker)
-
-        spends = [0.04, 0.04, 0.0]
-        max_freq = 1
-        expected_regions = {1: [1], 3: [1]}
-        regions = halo._form_venn_diagram_regions(spends, max_freq)
-        self.assertEqual(expected_regions, regions)
-
-    def test_form_venn_diagram_regions_with_3_publishers_and_2plus_reach(self):
-        pdf1 = PublisherData([(1, 0.01), (2, 0.02), (1, 0.04), (3, 0.05)], "pdf1")
-        pdf2 = PublisherData([(2, 0.03), (4, 0.06)], "pdf2")
-        pdf3 = PublisherData([(2, 0.01), (3, 0.03), (4, 0.05)], "pdf3")
-        data_set = DataSet([pdf1, pdf2, pdf3], "test")
-        params = SystemParameters(
-            [0.4, 0.5, 0.4], LiquidLegionsParameters(), np.random.default_rng(1)
-        )
-        privacy_tracker = PrivacyTracker()
-        halo = HaloSimulator(data_set, params, privacy_tracker)
-
-        spends = [0.05, 0.08, 0.0]
-        max_freq = 2
-        expected_regions = {1: [2, 1], 2: [1, 0], 3: [1, 1]}
-        regions = halo._form_venn_diagram_regions(spends, max_freq)
-        self.assertEqual(expected_regions, regions)
->>>>>>> b46ffce1
 
     def test_privacy_tracker(self):
         self.assertEqual(self.halo.privacy_tracker.mechanisms, [])
