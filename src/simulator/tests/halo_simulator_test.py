--- conflicted
+++ resolved
@@ -49,14 +49,14 @@
         return [2 * y for y in x]
 
 
-<<<<<<< HEAD
 @dataclass
 class FakeNoiser(EstimateNoiserBase):
     fixed_noise: float
 
     def __call__(self, estimate):
         return estimate + self.fixed_noise
-=======
+
+
 class FakeRandomGenerator:
     def multivariate_hypergeometric(self, colors, nsample):
         samples = [0] * len(colors)
@@ -69,7 +69,6 @@
             index = (index + 1) % len(samples)
 
         return samples
->>>>>>> bd894249
 
 
 class HaloSimulatorTest(parameterized.TestCase):
@@ -261,7 +260,43 @@
 
     @parameterized.named_parameters(
         {
-<<<<<<< HEAD
+            "testcase_name": "with_1_region_and_1plus_reaches",
+            "regions": {3: [1]},
+            "sample_size": 1,
+            "random_generator": np.random.default_rng(0),
+            "expected": {3: 1},
+        },
+        # regions = [1, 2, 5, 10, 17]
+        {
+            "testcase_name": "with_5_regions_1plus_reaches_and_fake_rng",
+            "regions": {i: [i ** 2 + 1] for i in range(5)},
+            "sample_size": 20,
+            "random_generator": FakeRandomGenerator(),
+            "expected": {i: n for i, n in enumerate([1, 2, 5, 6, 6])},
+        },
+        # regions = [[0, 0], [2, 1], [0, 0], [10, 3], [0, 0], [26, 5]]
+        {
+            "testcase_name": "with_6_regions_2plus_reaches_and_fake_rng",
+            "regions": {i: [i ** 2 + 1, i] if i % 2 else [0, 0] for i in range(6)},
+            "sample_size": 20,
+            "random_generator": FakeRandomGenerator(),
+            "expected": {i: n for i, n in enumerate([0, 2, 0, 9, 0, 9])},
+        },
+    )
+    def test_sample_venn_diagram(
+        self, regions, sample_size, random_generator, expected
+    ):
+        self.assertEqual(
+            self.halo._sample_venn_diagram(regions, sample_size, random_generator),
+            expected,
+        )
+
+    def test_sample_venn_diagram_with_invalid_input(self):
+        with self.assertRaises(ValueError):
+            self.halo._sample_venn_diagram({3: [1]}, 20)
+
+    @parameterized.named_parameters(
+        {
             "testcase_name": "with_1_regions",
             "regions": {1: 1},
             "budget": PrivacyBudget(0.2, 0.4),
@@ -323,43 +358,6 @@
             {"privacy_budget_split": privacy_budget_split},
         )
 
-=======
-            "testcase_name": "with_1_region_and_1plus_reaches",
-            "regions": {3: [1]},
-            "sample_size": 1,
-            "random_generator": np.random.default_rng(0),
-            "expected": {3: 1},
-        },
-        # regions = [1, 2, 5, 10, 17]
-        {
-            "testcase_name": "with_5_regions_1plus_reaches_and_fake_rng",
-            "regions": {i: [i ** 2 + 1] for i in range(5)},
-            "sample_size": 20,
-            "random_generator": FakeRandomGenerator(),
-            "expected": {i: n for i, n in enumerate([1, 2, 5, 6, 6])},
-        },
-        # regions = [[0, 0], [2, 1], [0, 0], [10, 3], [0, 0], [26, 5]]
-        {
-            "testcase_name": "with_6_regions_2plus_reaches_and_fake_rng",
-            "regions": {i: [i ** 2 + 1, i] if i % 2 else [0, 0] for i in range(6)},
-            "sample_size": 20,
-            "random_generator": FakeRandomGenerator(),
-            "expected": {i: n for i, n in enumerate([0, 2, 0, 9, 0, 9])},
-        },
-    )
-    def test_sample_venn_diagram(
-        self, regions, sample_size, random_generator, expected
-    ):
-        self.assertEqual(
-            self.halo._sample_venn_diagram(regions, sample_size, random_generator),
-            expected,
-        )
-
-    def test_sample_venn_diagram_with_invalid_input(self):
-        with self.assertRaises(ValueError):
-            self.halo._sample_venn_diagram({3: [1]}, 20)
-
->>>>>>> bd894249
     @parameterized.named_parameters(
         # testcase_name, num_publishers, spends, regions, expected
         {
