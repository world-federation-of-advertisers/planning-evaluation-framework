--- conflicted
+++ resolved
@@ -47,11 +47,7 @@
 class FakeModelingStrategy(ModelingStrategy):
     def __init__(self):
         pass
-<<<<<<< HEAD
-
-=======
     
->>>>>>> 49a21925
     def fit(self, halo, params, budget):
         return FakeReachSurface()
 
